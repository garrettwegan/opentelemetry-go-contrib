# Changelog

All notable changes to this project will be documented in this file.

The format is based on [Keep a Changelog](https://keepachangelog.com/en/1.0.0/).

This project adheres to [Semantic Versioning](https://semver.org/spec/v2.0.0.html).

## [Unreleased]

<<<<<<< HEAD
### Added

- Add instrumentation for the `github.com/aws/aws-lambda-go` package. (#882)
- Add resource detector for AWS Lambda. (#882)
=======
### Changed

- `otelmongodb` span attributes, name and span status now conform to specification. (#769)
>>>>>>> 103d9707

## [0.22.0] - 2021-07-26

### Added

- Add the `zpages` span processor. (#894)

### Changed

- The `b3.B3` type has been removed.
  `b3.New()` and `b3.WithInjectEncoding(encoding)` are added to replace it. (#868)

### Fixed

- Fix deadlocks and race conditions in `otelsarama.WrapAsyncProducer`.
  The `messaging.message_id` and `messaging.kafka.partition` attributes are now not set if a message was not processed. (#754) (#755) (#881)
- Fix `otelsarama.WrapAsyncProducer` so that the messages from the `Errors` channel contain the original `Metadata`. (#754)

## [0.21.0] - 2021-06-18

### Fixed

- Dockerfile based examples for `otelgin` and `otelmacaron`. (#767)

### Changed

- Supported minimum version of Go bumped from 1.14 to 1.15. (#787)
- EKS Resource Detector now use the Kubernetes Go client to obtain the ConfigMap. (#813)

### Removed

- Remove service name from `otelmongodb` configuration and span attributes. (#763)

## [0.20.0] - 2021-04-23

### Changed

- The `go.opentelemetry.io/contrib/instrumentation/go.mongodb.org/mongo-driver/mongo/otelmongo` instrumentation now accepts a `WithCommandAttributeDisabled`, 
   so the caller can specify whether to opt-out of tracing the mongo command. (#712)
- Upgrade to v0.20.0 of `go.opentelemetry.io/otel`. (#758)
- The B3 and Jaeger propagators now store their debug or deferred state in the context.Context instead of the SpanContext. (#758)

## [0.19.0] - 2021-03-19

### Changed

- Upgrade to v0.19.0 of `go.opentelemetry.io/otel`.
- Fix Span names created in HTTP Instrumentation package to conform with guidelines. (#757)

## [0.18.0] - 2021-03-04

### Fixed

- `otelmemcache` no longer sets span status to OK instead of leaving it unset. (#477)
- Fix goroutine leak in gRPC `StreamClientInterceptor`. (#581)

### Removed

- Remove service name from `otelmemcache` configuration and span attributes. (#477)

## [0.17.0] - 2021-02-15

### Added

- Add `ot-tracer` propagator (#562)

### Changed

- Rename project default branch from `master` to `main`.

### Fixed

- Added failure message for AWS ECS resource detector for better debugging (#568)
- Goroutine leak in gRPC StreamClientInterceptor while streamer returns an error. (#581)

## [0.16.0] - 2021-01-13

### Fixed

- Fix module path for AWS ECS resource detector (#517)

## [0.15.1] - 2020-12-14

### Added

- Add registry link check to `Makefile` and pre-release script. (#446)
- A new AWS X-Ray ID Generator (#459)
- Migrate CircleCI jobs to GitHub Actions (#476)
- Add CodeQL GitHub Action (#506)
- Add gosec workflow to GitHub Actions (#507)

### Fixed

- Fixes the body replacement in otelhttp to not to mutate a nil body. (#484)

## [0.15.0] - 2020-12-11

### Added

- A new Amazon EKS resource detector. (#465)
- A new `gcp.CloudRun` detector for detecting resource from a Cloud Run instance. (#455)

## [0.14.0] - 2020-11-20

### Added

- `otelhttp.{Get,Head,Post,PostForm}` convenience wrappers for their `http` counterparts. (#390)
- The AWS detector now adds the cloud zone, host image ID, host type, and host name to the returned `Resource`. (#410)
- Add Amazon ECS Resource Detector for AWS X-Ray. (#466)
- Add propagator for AWS X-Ray (#462)

### Changed

- Add semantic version to `Tracer` / `Meter` created by instrumentation packages `otelsaram`, `otelrestful`, `otelmongo`, `otelhttp` and `otelhttptrace`. (#412)
- Update instrumentation guidelines about tracer / meter semantic version. (#412)
- Replace internal tracer and meter helpers by helpers from `go.opentelemetry.io/otel`. (#414)
- gRPC instrumentation sets span attribute `rpc.grpc.status_code`. (#453)

## Fixed

- `/detectors/aws` no longer fails if instance metadata is not available (e.g. not running in AWS) (#401)
- The AWS detector now returns a partial resource and an appropriate error if it encounters an error part way through determining a `Resource` identity. (#410)
- The `host` instrumentation unit test has been updated to not depend on the system it runs on. (#426)

## [0.13.0] - 2020-10-09

## Added

- A Jaeger propagator. (#375)

## Changed

- The `go.opentelemetry.io/contrib/instrumentation/google.golang.org/grpc/otelgrpc` package instrumentation no longer accepts a `Tracer` as an argument to the interceptor function.
   Instead, a new `WithTracerProvider` option is added to configure the `TracerProvider` used when creating the `Tracer` for the instrumentation. (#373)
- The `go.opentelemetry.io/contrib/instrumentation/gopkg.in/macaron.v1/otelmacaron` instrumentation now accepts a `TracerProvider` rather than a `Tracer`. (#374)
- Remove `go.opentelemetry.io/otel/sdk` dependency from instrumentation. (#381)
- Use `httpsnoop` in `go.opentelemetry.io/contrib/instrumentation/github.com/gorilla/mux/otelmux` to ensure `http.ResponseWriter` additional interfaces are preserved. (#388)

### Fixed

- The `go.opentelemetry.io/contrib/instrumentation/github.com/labstack/echo/otelecho.Middleware` no longer sends duplicate errors to the global `ErrorHandler`. (#377, #364)
- The import comment in `go.opentelemetry.io/contrib/instrumentation/net/http/otelhttp` is now correctly quoted. (#379)
- The B3 propagator sets the sample bitmask when the sampling decision is `debug`. (#369)

## [0.12.0] - 2020-09-25

### Changed

- Replace `WithTracer` with `WithTracerProvider` in the `go.opentelemetry.io/contrib/instrumentation/gopkg.in/macaron.v1/otelmacaron` instrumentation. (#374)

### Added

- Benchmark tests for the gRPC instrumentation. (#296)
- Integration testing for the gRPC instrumentation. (#297)
- Allow custom labels to be added to net/http metrics. (#306)
- Added B3 propagator, moving it out of open.telemetry.io/otel repo. (#344)

### Changed

- Unify instrumentation about provider options for `go.mongodb.org/mongo-driver`, `gin-gonic/gin`, `gorilla/mux`,
  `labstack/echo`, `emicklei/go-restful`, `bradfitz/gomemcache`, `Shopify/sarama`, `net/http` and `beego`. (#303)
- Update instrumentation guidelines about uniform provider options. Also, update style guide. (#303)
- Make config struct of instrumentation unexported. (#303)
- Instrumentations have been updated to adhere to the [configuration style guide's](https://github.com/open-telemetry/opentelemetry-go/blob/master/CONTRIBUTING.md#config)
   updated recommendation to use `newConfig()` instead of `configure()`. (#336)
- A new instrumentation naming scheme is implemented to avoid package name conflicts for instrumented packages while still remaining discoverable. (#359)
  - `google.golang.org/grpc` -> `google.golang.org/grpc/otelgrpc`
  - `go.mongodb.org/mongo-driver` -> `go.mongodb.org/mongo-driver/mongo/otelmongo`
  - `net/http` -> `net/http/otelhttp`
  - `net/http/httptrace` -> `net/http/httptrace/otelhttptrace`
  - `github.com/labstack/echo` -> `github.com/labstack/echo/otelecho`
  - `github.com/bradfitz/gomemcache` -> `github.com/bradfitz/gomemcache/memcache/otelmemcache`
  - `github.com/gin-gonic/gin` -> `github.com/gin-gonic/gin/otelgin`
  - `github.com/gocql/gocql` -> `github.com/gocql/gocql/otelgocql`
  - `github.com/emicklei/go-restful` -> `github.com/emicklei/go-restful/otelrestful`
  - `github.com/Shopify/sarama` -> `github.com/Shopify/sarama/otelsarama`
  - `github.com/gorilla/mux` -> `github.com/gorilla/mux/otelmux`
  - `github.com/astaxie/beego` -> `github.com/astaxie/beego/otelbeego`
  - `gopkg.in/macaron.v1` -> `gopkg.in/macaron.v1/otelmacaron`
- Rename `OTelBeegoHandler` to `Handler` in the `go.opentelemetry.io/contrib/instrumentation/github.com/astaxie/beego/otelbeego` package. (#359)

## [0.11.0] - 2020-08-25

### Added

- Top-level `Version()` and `SemVersion()` functions defining the current version of the contrib package. (#225)
- Instrumentation for the `github.com/astaxie/beego` package. (#200)
- Instrumentation for the `github.com/bradfitz/gomemcache` package. (#204)
- Host metrics instrumentation. (#231)
- Cortex histogram and distribution support. (#237)
- Cortex example project. (#238)
- Cortex HTTP authentication. (#246)

### Changed

- Remove service name as a parameter of Sarama instrumentation. (#221)
- Replace `WithTracer` with `WithTracerProvider` in Sarama instrumentation. (#221)
- Switch to use common top-level module `SemVersion()` when creating versioned tracer in `bradfitz/gomemcache`. (#226)
- Use `IntegrationShouldRun` in `gomemcache_test`. (#254)
- Use Go 1.15 for CI builds. (#236)
- Improved configuration for `runtime` instrumentation. (#224)

### Fixed

- Update dependabot configuration to include newly added `bradfitz/gomemcache` package. (#226)
- Correct `runtime` instrumentation name. (#241)

## [0.10.1] - 2020-08-13

### Added

- The `go.opentelemetry.io/contrib/instrumentation/google.golang.org/grpc` module has been added to replace the instrumentation that had previoiusly existed in the `go.opentelemetry.io/otel/instrumentation/grpctrace` package. (#189)
- Instrumentation for the stdlib `net/http` and `net/http/httptrace` packages. (#190)
- Initial Cortex exporter. (#202, #205, #210, #211, #215)

### Fixed

- Bump google.golang.org/grpc from 1.30.0 to 1.31.0. (#166)
- Bump go.mongodb.org/mongo-driver from 1.3.5 to 1.4.0 in /instrumentation/go.mongodb.org/mongo-driver. (#170)
- Bump google.golang.org/grpc in /instrumentation/github.com/gin-gonic/gin. (#173)
- Bump google.golang.org/grpc in /instrumentation/github.com/labstack/echo. (#176)
- Bump google.golang.org/grpc from 1.30.0 to 1.31.0 in /instrumentation/github.com/Shopify/sarama. (#179)
- Bump cloud.google.com/go from 0.61.0 to 0.63.0 in /detectors/gcp. (#181, #199)
- Bump github.com/aws/aws-sdk-go from 1.33.15 to 1.34.1 in /detectors/aws. (#184, #192, #193, #198, #201, #203)
- Bump github.com/golangci/golangci-lint from 1.29.0 to 1.30.0 in /tools. (#186)
- Setup CI to run tests that require external resources (Cassandra and MongoDB). (#191)
- Bump github.com/Shopify/sarama from 1.26.4 to 1.27.0 in /instrumentation/github.com/Shopify/sarama. (#206)

## [0.10.0] - 2020-07-31

This release upgrades its [go.opentelemetry.io/otel](https://github.com/open-telemetry/opentelemetry-go/releases/tag/v0.10.0) dependency to v0.10.0 and includes new instrumentation for popular Kafka and Cassandra clients.

### Added

- A detector that generate resources from GCE instance. (#132)
- A detector that generate resources from AWS instances. (#139)
- Instrumentation for the Kafka client github.com/Shopify/sarama. (#134, #153)
- Links and status message for mock span in the internal testing library. (#134)
- Instrumentation for the Cassandra client github.com/gocql/gocql. (#137)
- A detector that generate resources from GKE clusters. (#154)

### Fixed

- Bump github.com/aws/aws-sdk-go from 1.33.8 to 1.33.15 in /detectors/aws. (#155, #157, #159, #162)
- Bump github.com/golangci/golangci-lint from 1.28.3 to 1.29.0 in /tools. (#146)

## [0.9.0] - 2020-07-20

This release upgrades its [go.opentelemetry.io/otel](https://github.com/open-telemetry/opentelemetry-go/releases/tag/v0.9.0) dependency to v0.9.0.

### Fixed

- Bump github.com/emicklei/go-restful/v3 from 3.0.0 to 3.2.0 in /instrumentation/github.com/emicklei/go-restful. (#133)
- Update dependabot configuration to correctly check all included packages. (#131)
- Update `RELEASING.md` with correct `tag.sh` command. (#130)

## [0.8.0] - 2020-07-10

This release upgrades its [go.opentelemetry.io/otel](https://github.com/open-telemetry/opentelemetry-go/releases/tag/v0.8.0) dependency to v0.8.0, includes minor fixes, and new instrumentation.

### Added

- Create this `CHANGELOG.md`. (#114)
- Add `emicklei/go-restful/v3` trace instrumentation. (#115)

### Changed

- Update `CONTRIBUTING.md` to ask for updates to `CHANGELOG.md` with each pull request. (#114)
- Move all `github.com` package instrumentation under a `github.com` directory. (#118)

### Fixed

- Update README to include information about external instrumentation.
   To start, this includes native instrumentation found in the `go-redis/redis` package. (#117)
- Bump github.com/golangci/golangci-lint from 1.27.0 to 1.28.2 in /tools. (#122, #123, #125)
- Bump go.mongodb.org/mongo-driver from 1.3.4 to 1.3.5 in /instrumentation/go.mongodb.org/mongo-driver. (#124)

## [0.7.0] - 2020-06-29

This release upgrades its [go.opentelemetry.io/otel](https://github.com/open-telemetry/opentelemetry-go/releases/tag/v0.7.0) dependency to v0.7.0.

### Added

- Create `RELEASING.md` instructions. (#101)
- Apply transitive dependabot go.mod updates as part of a new automatic Github workflow. (#94)
- New dependabot integration to automate package upgrades. (#61)
- Add automatic tag generation script for release. (#60)

### Changed

- Upgrade Datadog metrics exporter to include Resource tags. (#46)
- Added output validation to Datadog example. (#96)
- Move Macaron package to match layout guidelines. (#92)
- Update top-level README and instrumentation README. (#92)
- Bump google.golang.org/grpc from 1.29.1 to 1.30.0. (#99)
- Bump github.com/golangci/golangci-lint from 1.21.0 to 1.27.0 in /tools. (#77)
- Bump go.mongodb.org/mongo-driver from 1.3.2 to 1.3.4 in /instrumentation/go.mongodb.org/mongo-driver. (#76)
- Bump github.com/stretchr/testify from 1.5.1 to 1.6.1. (#74)
- Bump gopkg.in/macaron.v1 from 1.3.5 to 1.3.9 in /instrumentation/macaron. (#68)
- Bump github.com/gin-gonic/gin from 1.6.2 to 1.6.3 in /instrumentation/gin-gonic/gin. (#73)
- Bump github.com/DataDog/datadog-go from 3.5.0+incompatible to 3.7.2+incompatible in /exporters/metric/datadog. (#78)
- Replaced `internal/trace/http.go` helpers with `api/standard` helpers from otel-go repo. (#112)

## [0.6.1] - 2020-06-08

First official tagged release of `contrib` repository.

### Added

- `labstack/echo` trace instrumentation (#42)
- `mongodb` trace instrumentation (#26)
- Go Runtime metrics (#9)
- `gorilla/mux` trace instrumentation (#19)
- `gin-gonic` trace instrumentation (#15)
- `macaron` trace instrumentation (#20)
- `dogstatsd` metrics exporter (#10)
- `datadog` metrics exporter (#22)
- Tags to all modules in repository
- Repository folder structure and automated build (#3)

### Changes

- Prefix support for dogstatsd (#34)
- Update Go Runtime package to use batch observer (#44)

[Unreleased]: https://github.com/open-telemetry/opentelemetry-go-contrib/compare/v0.22.0...HEAD
[0.22.0]: https://github.com/open-telemetry/opentelemetry-go-contrib/releases/tag/v0.22.0
[0.21.0]: https://github.com/open-telemetry/opentelemetry-go-contrib/releases/tag/v0.21.0
[0.20.0]: https://github.com/open-telemetry/opentelemetry-go-contrib/releases/tag/v0.20.0
[0.19.0]: https://github.com/open-telemetry/opentelemetry-go-contrib/releases/tag/v0.19.0
[0.18.0]: https://github.com/open-telemetry/opentelemetry-go-contrib/releases/tag/v0.18.0
[0.17.0]: https://github.com/open-telemetry/opentelemetry-go-contrib/releases/tag/v0.17.0
[0.16.0]: https://github.com/open-telemetry/opentelemetry-go-contrib/releases/tag/v0.16.0
[0.15.1]: https://github.com/open-telemetry/opentelemetry-go-contrib/releases/tag/v0.15.1
[0.15.0]: https://github.com/open-telemetry/opentelemetry-go-contrib/releases/tag/v0.15.0
[0.14.0]: https://github.com/open-telemetry/opentelemetry-go-contrib/releases/tag/v0.14.0
[0.13.0]: https://github.com/open-telemetry/opentelemetry-go-contrib/releases/tag/v0.13.0
[0.12.0]: https://github.com/open-telemetry/opentelemetry-go-contrib/releases/tag/v0.12.0
[0.11.0]: https://github.com/open-telemetry/opentelemetry-go-contrib/releases/tag/v0.11.0
[0.10.1]: https://github.com/open-telemetry/opentelemetry-go-contrib/releases/tag/v0.10.1
[0.10.0]: https://github.com/open-telemetry/opentelemetry-go-contrib/releases/tag/v0.10.0
[0.9.0]: https://github.com/open-telemetry/opentelemetry-go-contrib/releases/tag/v0.9.0
[0.8.0]: https://github.com/open-telemetry/opentelemetry-go-contrib/releases/tag/v0.8.0
[0.7.0]: https://github.com/open-telemetry/opentelemetry-go-contrib/releases/tag/v0.7.0
[0.6.1]: https://github.com/open-telemetry/opentelemetry-go-contrib/releases/tag/v0.6.1<|MERGE_RESOLUTION|>--- conflicted
+++ resolved
@@ -8,16 +8,14 @@
 
 ## [Unreleased]
 
-<<<<<<< HEAD
 ### Added
 
 - Add instrumentation for the `github.com/aws/aws-lambda-go` package. (#882)
 - Add resource detector for AWS Lambda. (#882)
-=======
+
 ### Changed
 
 - `otelmongodb` span attributes, name and span status now conform to specification. (#769)
->>>>>>> 103d9707
 
 ## [0.22.0] - 2021-07-26
 
